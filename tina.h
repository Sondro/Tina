#ifndef TINA_H
#define TINA_H

#include <stddef.h>
#include <stdbool.h>
#include <stdint.h>

// Coroutine type.
typedef struct tina tina;

// Coroutine body function type.
typedef uintptr_t tina_func(tina* coro, uintptr_t value);

// Error callback function type.
typedef void tina_error_handler(tina* coro, const char* message);

struct tina {
	// User defined context pointer.
	void* user_data;
	// User defined name. (optional)
	const char* name;
	// User defined error handler. (optional)
	tina_error_handler* error_handler;
	// Is the coroutine still running. (read only)
	bool running;
	// Pointer to the coroutine's memory buffer.
	void* buffer;
	
	// Private implementation details.
	void* _sp;
};

// Initialize a coroutine and return a pointer to it.
// Coroutine's created this way do not need to be destroyed or freed.
// You are responsible for 'buffer', but it will be stored in tina->buffer for you.
tina* tina_init(void* buffer, size_t size, tina_func* body, void* user_data);

// Allocate and initialize a coroutine and return a pointer to it.
tina* tina_new(size_t size, tina_func* body, void* user_data);
// Free a coroutine created by tina_new().
void tina_free(tina* coro);

// Yield execution to a coroutine.
uintptr_t tina_yield(tina* coro, uintptr_t value);

#ifdef TINA_IMPLEMENTATION

// TODO: Are there any relevant ABIs that aren't 16 byte aligned, downward moving stacks?
// TODO: Is it worthwhile to try and detect stack overflows?

typedef tina* _tina_init_stack_f(tina* coro, tina_func* body, void** sp_loc, void* sp);
typedef uintptr_t _tina_swap_f(tina* coro, uintptr_t value, void** sp);

#pragma section("tina", execute)
void _tina_context(tina* coro, tina_func* body);

__declspec(allocate("tina"))
static const uint64_t _tina_init_stack[] = {
	0x5541544157565355, 0x2534ff6557415641,
	0x2534ff6500000008, 0x2534ff6500000010,
	0x4920894900001478, 0x4c65cc894cf0e183,
	0x6500000008250c89, 0x00000010250c8948,
	0x001478250c894865, 0xb84890006a006a00,
	(uintptr_t)_tina_context, 0x909090909090e0ff,
};

__declspec(allocate("tina"))
static const uint64_t _tina_swap[] = {
	0x5541544157565355, 0x2534ff6557415641,
	0x2534ff6500000008, 0x2534ff6500000010,
	0x49e0894800001478, 0x048f65008949208b,
	0x048f650000147825, 0x048f650000001025,
	0x415f410000000825, 0x5b5e5f5c415d415e,
	0x909090c3d089485d, 0x9090909090909090,
};

tina* tina_init(void* buffer, size_t size, tina_func* body, void* user_data) {
	tina* coro = (tina*)buffer;
	coro->user_data = user_data;
	coro->running = true;
	return ((_tina_init_stack_f*)(void*)_tina_init_stack)(coro, body, &coro->_sp, (uint8_t*)buffer + size);
}

tina* tina_new(size_t size, tina_func* body, void* user_data){
	return tina_init(malloc(size), size, body, user_data);
}

void tina_free(tina* coro){
	free(coro->buffer);
}

uintptr_t tina_yield(tina* coro, uintptr_t value){
	return ((_tina_swap_f*)(void*)_tina_swap)(coro, value, &coro->_sp);
}

void _tina_context(tina* coro, tina_func* body){
	// Yield back to the _tina_init_stack() call, and return the coroutine.
	uintptr_t value = tina_yield(coro, (uintptr_t)coro);
	// Call the body function with the first value.
	value = body(coro, value);
	// body() has exited, and the coroutine is finished.
	coro->running = false;
	// Yield the final return value back to the calling thread.
	tina_yield(coro, value);
	
	// Any attempt to resume the coroutine after it's finished should call the error func.
	while(true){
		if(coro->error_handler) coro->error_handler(coro, "Attempted to resume a dead coroutine.");
		tina_yield(coro, 0);
	}
}

#if __ARM_EABI__ && __GNUC__
	// TODO: Is this an appropriate macro check for a 32 bit ARM ABI?
	// TODO: Only tested on RPi3.
	// TODO: "Registers s16-s31 (d8-d15, q4-q7) must be preserved across subroutine calls"
	
	// Since the arm version is by far the shortest, I'll document this one.
	// The other variations are basically the same structurally.
	
	// _tina_init_stack() sets up the stack and initial execution of the coroutine.
	asm("_tina_init_stack:");
	// First things first, save the registers protected by the ABI
	asm("  push {r4-r11, lr}");
	// Now store the stack pointer in the couroutine.
	// _tina_context() will call tina_yield() to restore the stack and registers later.
	asm("  str sp, [r2]");
	// Align the stack top to 16 bytes as requested by the ABI and set it to the stack pointer.
	asm("  and r3, r3, #~0xF");
	asm("  mov sp, r3");
	// Finally, tail call into _tina_context.
	// By setting the caller to null, debuggers will show _tina_context() as a base stack frame.
	asm("  mov lr, #0");
	asm("  b _tina_context");
	
	// https://static.docs.arm.com/ihi0042/g/aapcs32.pdf
	// _tina_swap() is responsible for swapping out the registers and stack pointer.
	asm("_tina_swap:");
	// Like above, save the ABI protected registers and save the stack pointer.
	asm("  push {r4-r11, lr}");
	asm("  mov r3, sp");
	// Restore the stack pointer for the new coroutine.
	asm("  ldr sp, [r2]");
	// And save the previous stack pointer into the coroutine object.
	asm("  str r3, [r2]");
	// Restore the new coroutine's protected registers.
	asm("  pop {r4-r11, lr}");
	// Move the 'value' parameter to the return value register.
	asm("  mov r0, r1");
	// And perform a normal return instruction.
	// This will return from tina_yield() in the new coroutine.
	asm("  bx lr");
#elif __amd64__ && __GNUC__
	asm(".intel_syntax noprefix");
	#if __unix__ || __APPLE__
		#if __APPLE__
			#define TINA_SYMBOL(sym) "_"#sym
		#else
			#define TINA_SYMBOL(sym) #sym
		#endif
		
		#define ARG0 "rdi"
		#define ARG1 "rsi"
		#define ARG2 "rdx"
		#define ARG3 "rcx"
		#define RET "rax"
		
		asm(TINA_SYMBOL(_tina_init_stack:));
		asm("  push rbp");
		asm("  push rbx");
		asm("  push r12");
		asm("  push r13");
		asm("  push r14");
		asm("  push r15");
		asm("  mov ["ARG2"], rsp");
		asm("  and "ARG3", ~0xF");
		asm("  mov rsp, "ARG3);
		asm("  push 0");
		asm("  jmp " TINA_SYMBOL(_tina_context));
		
		// https://software.intel.com/sites/default/files/article/402129/mpx-linux64-abi.pdf
		asm(TINA_SYMBOL(_tina_swap:));
		asm("  push rbp");
		asm("  push rbx");
		asm("  push r12");
		asm("  push r13");
		asm("  push r14");
		asm("  push r15");
		asm("  mov rax, rsp");
		asm("  mov rsp, ["ARG2"]");
		asm("  mov ["ARG2"], rax");
		asm("  pop r15");
		asm("  pop r14");
		asm("  pop r13");
		asm("  pop r12");
		asm("  pop rbx");
		asm("  pop rbp");
		asm("  mov "RET", "ARG1);
		asm("  ret");
	#elif __WIN64__
<<<<<<< HEAD
		// TODO Apparently MSVC doesn't use this define?
=======
		__attribute__((section(".text#")))
		static const uint64_t _tina_init_stack[] = {
			0x5541544157565355, 0x2534ff6557415641,
			0x2534ff6500000008, 0x2534ff6500000010,
			0x4920894900001478, 0x4c65cc894cf0e183,
			0x6500000008250c89, 0x00000010250c8948,
			0x001478250c894865, 0xb84890006a006a00,
			(uintptr_t)_tina_context, 0x909090909090e0ff,
		};
		
		__attribute__((section(".text#")))
		static const uint64_t _tina_swap[] = {
			0x5541544157565355, 0x2534ff6557415641,
			0x2534ff6500000008, 0x2534ff6500000010,
			0x49e0894800001478, 0x048f65008949208b,
			0x048f650000147825, 0x048f650000001025,
			0x415f410000000825, 0x5b5e5f5c415d415e,
			0x909090c3d089485d, 0x9090909090909090,
		};
>>>>>>> ea6dbdf3
	#endif
	asm(".att_syntax");
#else
#endif

#endif
#endif<|MERGE_RESOLUTION|>--- conflicted
+++ resolved
@@ -198,29 +198,7 @@
 		asm("  mov "RET", "ARG1);
 		asm("  ret");
 	#elif __WIN64__
-<<<<<<< HEAD
 		// TODO Apparently MSVC doesn't use this define?
-=======
-		__attribute__((section(".text#")))
-		static const uint64_t _tina_init_stack[] = {
-			0x5541544157565355, 0x2534ff6557415641,
-			0x2534ff6500000008, 0x2534ff6500000010,
-			0x4920894900001478, 0x4c65cc894cf0e183,
-			0x6500000008250c89, 0x00000010250c8948,
-			0x001478250c894865, 0xb84890006a006a00,
-			(uintptr_t)_tina_context, 0x909090909090e0ff,
-		};
-		
-		__attribute__((section(".text#")))
-		static const uint64_t _tina_swap[] = {
-			0x5541544157565355, 0x2534ff6557415641,
-			0x2534ff6500000008, 0x2534ff6500000010,
-			0x49e0894800001478, 0x048f65008949208b,
-			0x048f650000147825, 0x048f650000001025,
-			0x415f410000000825, 0x5b5e5f5c415d415e,
-			0x909090c3d089485d, 0x9090909090909090,
-		};
->>>>>>> ea6dbdf3
 	#endif
 	asm(".att_syntax");
 #else
